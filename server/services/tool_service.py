--- conflicted
+++ resolved
@@ -78,7 +78,24 @@
         "provider": "jaaz",
         "tool_function": generate_video_by_seedance_v1_jaaz,
     },
-<<<<<<< HEAD
+    "generate_video_by_seedance_v1_pro_volces": {
+        "display_name": "Doubao Seedance v1 by volces",
+        "type": "video",
+        "provider": "volces",
+        "tool_function": generate_video_by_seedance_v1_pro_volces,
+    },
+    "generate_video_by_seedance_v1_lite_volces_t2v": {
+        "display_name": "Doubao Seedance v1 lite(text-to-video)",
+        "type": "video",
+        "provider": "volces",
+        "tool_function": generate_video_by_seedance_v1_lite_t2v,
+    },
+    "generate_video_by_seedance_v1_lite_i2v_volces": {
+        "display_name": "Doubao Seedance v1 lite(images-to-video)",
+        "type": "video",
+        "provider": "volces",
+        "tool_function": generate_video_by_seedance_v1_lite_i2v,
+    },
     # ---------------
     # Replicate Tools
     # ---------------
@@ -105,25 +122,6 @@
         "type": "image",
         "provider": "replicate",
         "tool_function": generate_image_by_flux_kontext_max_replicate,
-=======
-    "generate_video_by_seedance_v1_pro_volces": {
-        "display_name": "Doubao Seedance v1 by volces",
-        "type": "video",
-        "provider": "volces",
-        "tool_function": generate_video_by_seedance_v1_pro_volces,
-    },
-    "generate_video_by_seedance_v1_lite_volces_t2v": {
-        "display_name": "Doubao Seedance v1 lite(text-to-video)",
-        "type": "video",
-        "provider": "volces",
-        "tool_function": generate_video_by_seedance_v1_lite_t2v,
-    },
-    "generate_video_by_seedance_v1_lite_i2v_volces": {
-        "display_name": "Doubao Seedance v1 lite(images-to-video)",
-        "type": "video",
-        "provider": "volces",
-        "tool_function": generate_video_by_seedance_v1_lite_i2v,
->>>>>>> 6889d709
     },
 }
 
