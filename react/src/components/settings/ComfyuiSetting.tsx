--- conflicted
+++ resolved
@@ -7,12 +7,9 @@
 import { AlertCircle, CheckCircle, Download } from 'lucide-react'
 import { useCallback, useEffect, useState } from 'react'
 import { useTranslation } from 'react-i18next'
-<<<<<<< HEAD
-=======
 import InstallComfyUIDialog from '@/components/comfyui/InstallComfyUIDialog'
 import { Input } from '@/components/ui/input'
 import { Checkbox } from '../ui/checkbox'
->>>>>>> 7588e123
 
 interface ComfyuiSettingProps {
   config: LLMConfig
@@ -161,11 +158,7 @@
 
     // 4. Try to access ComfyUI web interface
     console.log(
-<<<<<<< HEAD
-      '🦄 4. You can manually check by opening: http://127.0.0.1:8188 in your browser'
-=======
       `🦄 4. You can manually check by opening: ${comfyUrl} in your browser`
->>>>>>> 7588e123
     )
     console.log('🦄 === End Verification ===')
   }
@@ -181,11 +174,7 @@
     setComfyUIEnabled(true)
     onConfigChange('comfyui', {
       ...config,
-<<<<<<< HEAD
       models: DEFAULT_PROVIDERS_CONFIG.comfyui.models,
-=======
-      models: DEFAULT_CONFIG.comfyui.models,
->>>>>>> 7588e123
     })
 
     // Start ComfyUI process since user just installed it
@@ -212,11 +201,7 @@
       // Restore default models when enabling
       onConfigChange('comfyui', {
         ...config,
-<<<<<<< HEAD
         models: DEFAULT_PROVIDERS_CONFIG.comfyui.models,
-=======
-        models: DEFAULT_CONFIG.comfyui.models,
->>>>>>> 7588e123
       })
 
       // Check if ComfyUI is installed first
