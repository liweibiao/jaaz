import { useState, useEffect, useCallback } from 'react'
import { Button } from '@/components/ui/button'
import { Input } from '@/components/ui/input'
import { Label } from '@/components/ui/label'
import {
  Select,
  SelectContent,
  SelectItem,
  SelectTrigger,
  SelectValue,
} from '@/components/ui/select'
<<<<<<< HEAD
import { Plus, X } from 'lucide-react'
import { useTranslation } from 'react-i18next'
=======
import { Plus, Trash2 } from 'lucide-react'
>>>>>>> 0cb72956

export type ModelItem = {
  name: string
  type: 'text' | 'image' | 'video'
}

interface ModelsListProps {
  models: Record<string, { type?: 'text' | 'image' | 'video' }>
  onChange: (
    models: Record<string, { type?: 'text' | 'image' | 'video' }>
  ) => void
  label?: string
}

<<<<<<< HEAD
export default function AddModelsList({ models, onChange, label }: ModelsListProps) {
  const { t } = useTranslation('settings')
=======
export default function AddModelsList({
  models,
  onChange,
  label = 'Models',
}: ModelsListProps) {
>>>>>>> 0cb72956
  const [modelItems, setModelItems] = useState<ModelItem[]>([])
  const [isInitialized, setIsInitialized] = useState(false)

  // Initialize state only once when models prop changes from outside
  useEffect(() => {
    if (!isInitialized) {
      const items = Object.entries(models).map(([name, config]) => ({
        name,
        type: (config.type || 'text') as 'text' | 'image' | 'video',
      }))
      setModelItems(items.length > 0 ? items : [{ name: '', type: 'text' }])
      setIsInitialized(true)
    }
  }, [models, isInitialized])

  const notifyChange = useCallback(
    (items: ModelItem[]) => {
      // Filter out empty model names and convert back to object format
      const validModels = items.filter((model) => model.name.trim())
      const modelsConfig: Record<
        string,
        { type?: 'text' | 'image' | 'video' }
      > = {}

      validModels.forEach((model) => {
        modelsConfig[model.name] = { type: model.type }
      })

      onChange(modelsConfig)
    },
    [onChange]
  )

  const handleAddModel = () => {
    const userInput = prompt('Enter a model name', 'openai/gpt-4o')
    if (userInput) {
      const newItems = [
        ...modelItems,
        { name: userInput, type: 'text' as const },
      ]
      setModelItems(newItems)
      notifyChange(newItems)
    }
  }

  const handleRemoveModel = (index: number) => {
    if (modelItems.length > 1) {
      const newItems = modelItems.filter((_, i) => i !== index)
      setModelItems(newItems)
      notifyChange(newItems)
    }
  }

  const handleModelChange = (
    index: number,
    field: keyof ModelItem,
    value: string
  ) => {
    const newItems = [...modelItems]
    if (field === 'type') {
      newItems[index][field] = value as 'text' | 'image' | 'video'
    } else {
      newItems[index][field] = value
    }
    setModelItems(newItems)
    notifyChange(newItems)
  }

  return (
    <div className="space-y-2">
<<<<<<< HEAD
      <Label>{label}</Label>

      <div className="space-y-2">
        {modelItems.map((model, index) => (
          <div key={index} className="flex items-center gap-2">
            <Input
              placeholder={t('models.placeholder')}
              value={model.name}
              onChange={(e) => handleModelChange(index, 'name', e.target.value)}
              className="flex-1"
            />
            <Select
              value={model.type}
              onValueChange={(value) => handleModelChange(index, 'type', value)}
            >
              <SelectTrigger className="w-24">
                <SelectValue />
              </SelectTrigger>
              <SelectContent>
                <SelectItem value="text">text</SelectItem>
                <SelectItem value="image">image</SelectItem>
                <SelectItem value="video">video</SelectItem>
              </SelectContent>
            </Select>
            {modelItems.length > 1 && (
              <Button
                type="button"
                variant="outline"
                size="sm"
                onClick={() => handleRemoveModel(index)}
                className="h-10 w-10 p-0"
              >
                <X className="h-4 w-4" />
              </Button>
            )}
          </div>
        ))}
      </div>

      <div>
=======
      <div className="flex items-center justify-between">
        <Label>{label}</Label>
>>>>>>> 0cb72956
        <Button
          type="button"
          variant="secondary"
          size="sm"
          onClick={handleAddModel}
        >
          <Plus className="h-4 w-4 mr-1" />
          {t('models.addModel')}
        </Button>
      </div>
      <div className="space-y-2">
        {modelItems.map((model, index) => (
          <div key={index} className="flex items-center justify-between">
            <p className="w-[50%]">{model.name}</p>
            <div className="flex items-center gap-2">
              <Select
                value={model.type}
                onValueChange={(value) =>
                  handleModelChange(index, 'type', value)
                }
              >
                <SelectTrigger className="w-24">
                  <SelectValue />
                </SelectTrigger>
                <SelectContent>
                  <SelectItem value="text">text</SelectItem>
                  <SelectItem value="image">image</SelectItem>
                  <SelectItem value="video">video</SelectItem>
                </SelectContent>
              </Select>
              {modelItems.length > 1 && (
                <Button
                  type="button"
                  variant="outline"
                  size="sm"
                  onClick={() => handleRemoveModel(index)}
                  className="h-10 w-10 p-0"
                >
                  <Trash2 className="h-4 w-4" />
                </Button>
              )}
            </div>
          </div>
        ))}
      </div>
    </div>
  )
}<|MERGE_RESOLUTION|>--- conflicted
+++ resolved
@@ -9,12 +9,7 @@
   SelectTrigger,
   SelectValue,
 } from '@/components/ui/select'
-<<<<<<< HEAD
-import { Plus, X } from 'lucide-react'
-import { useTranslation } from 'react-i18next'
-=======
 import { Plus, Trash2 } from 'lucide-react'
->>>>>>> 0cb72956
 
 export type ModelItem = {
   name: string
@@ -29,16 +24,11 @@
   label?: string
 }
 
-<<<<<<< HEAD
-export default function AddModelsList({ models, onChange, label }: ModelsListProps) {
-  const { t } = useTranslation('settings')
-=======
 export default function AddModelsList({
   models,
   onChange,
   label = 'Models',
 }: ModelsListProps) {
->>>>>>> 0cb72956
   const [modelItems, setModelItems] = useState<ModelItem[]>([])
   const [isInitialized, setIsInitialized] = useState(false)
 
@@ -109,51 +99,8 @@
 
   return (
     <div className="space-y-2">
-<<<<<<< HEAD
-      <Label>{label}</Label>
-
-      <div className="space-y-2">
-        {modelItems.map((model, index) => (
-          <div key={index} className="flex items-center gap-2">
-            <Input
-              placeholder={t('models.placeholder')}
-              value={model.name}
-              onChange={(e) => handleModelChange(index, 'name', e.target.value)}
-              className="flex-1"
-            />
-            <Select
-              value={model.type}
-              onValueChange={(value) => handleModelChange(index, 'type', value)}
-            >
-              <SelectTrigger className="w-24">
-                <SelectValue />
-              </SelectTrigger>
-              <SelectContent>
-                <SelectItem value="text">text</SelectItem>
-                <SelectItem value="image">image</SelectItem>
-                <SelectItem value="video">video</SelectItem>
-              </SelectContent>
-            </Select>
-            {modelItems.length > 1 && (
-              <Button
-                type="button"
-                variant="outline"
-                size="sm"
-                onClick={() => handleRemoveModel(index)}
-                className="h-10 w-10 p-0"
-              >
-                <X className="h-4 w-4" />
-              </Button>
-            )}
-          </div>
-        ))}
-      </div>
-
-      <div>
-=======
       <div className="flex items-center justify-between">
         <Label>{label}</Label>
->>>>>>> 0cb72956
         <Button
           type="button"
           variant="secondary"
@@ -161,7 +108,7 @@
           onClick={handleAddModel}
         >
           <Plus className="h-4 w-4 mr-1" />
-          {t('models.addModel')}
+          Add Model
         </Button>
       </div>
       <div className="space-y-2">
